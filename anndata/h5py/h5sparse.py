--- conflicted
+++ resolved
@@ -269,12 +269,6 @@
         return
 
     else:
-<<<<<<< HEAD
-=======
-        raise ValueError(
-            'Currently, you cannot change the sparsity structure of a SparseDataset.'
-        )
->>>>>>> 75afaec0
         # replace where possible
         mask = offsets > -1
         if mask.any():
