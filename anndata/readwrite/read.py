from pathlib import Path
from typing import Union, Optional, Mapping
from typing import Iterable, Iterator, Generator
from collections import OrderedDict
import gzip
import bz2
import numpy as np

from .. import AnnData
from .. import h5py
from ..compat import PathLike, fspath
from .utils import is_float
from .h5ad import read_h5ad
from .zarr import read_zarr


def read_csv(
    filename: Union[PathLike, Iterator[str]],
    delimiter: Optional[str] = ',',
    first_column_names: Optional[bool] = None,
    dtype: str = 'float32',
) -> AnnData:
    """\
    Read `.csv` file.

    Same as :func:`~anndata.read_text` but with default delimiter `','`.

    Parameters
    ----------
    filename
        Data file.
    delimiter
        Delimiter that separates data within text file. If `None`, will split at
        arbitrary number of white spaces, which is different from enforcing
        splitting at single white space `' '`.
    first_column_names
        Assume the first column stores row names.
    dtype
        Numpy data type.
    """
    return read_text(filename, delimiter, first_column_names, dtype)


def read_excel(
    filename: PathLike,
    sheet: Union[str, int],
    dtype: str = 'float32',
) -> AnnData:
    """\
    Read `.xlsx` (Excel) file.

    Assumes that the first columns stores the row names and the first row the
    column names.

    Parameters
    ----------
    filename
        File name to read from.
    sheet
        Name of sheet in Excel file.
    """
    # rely on pandas for reading an excel file
    from pandas import read_excel
    df = read_excel(fspath(filename), sheet)
    X = df.values[:, 1:]
    row = {'row_names': df.iloc[:, 0].values.astype(str)}
    col = {'col_names': np.array(df.columns[1:], dtype=str)}
    return AnnData(X, row, col, dtype=dtype)


def read_umi_tools(filename: PathLike, dtype: str = 'float32') -> AnnData:
<<<<<<< HEAD
    """Read a gzipped condensed count matrix from umi_tools.
=======
    """\
    Read a gzipped condensed count matrix from umi_tools.
>>>>>>> e27bfa92

    Parameters
    ----------
    filename
        File name to read from.
    """
    # import pandas for conversion of a dict of dicts into a matrix
    # import gzip to read a gzipped file :-)
    import gzip
    from pandas import DataFrame

    dod = {}  # this will contain basically everything
    fh = gzip.open(fspath(filename))
    header = fh.readline()  # read the first line

    for line in fh:
        t = line.decode('ascii').split('\t')  # gzip read bytes, hence the decoding
        try:
            dod[t[1]].update({t[0]: int(t[2])})
        except KeyError:
            dod[t[1]] = {t[0]: int(t[2])}

    df = DataFrame.from_dict(dod, orient='index')  # build the matrix
    df.fillna(value=0., inplace=True)  # many NaN, replace with zeros
    return AnnData(np.array(df), {'obs_names': df.index}, {'var_names': df.columns}, dtype=dtype)


def read_hdf(filename: PathLike, key: str) -> AnnData:
    """\
    Read `.h5` (hdf5) file.

    Note: Also looks for fields `row_names` and `col_names`.

    Parameters
    ----------
    filename
        Filename of data file.
    key
        Name of dataset in the file.
    """
    with h5py.File(filename, 'r') as f:
        # the following is necessary in Python 3, because only
        # a view and not a list is returned
        keys = [k for k in f.keys()]
        if key == '':
            raise ValueError((
                'The file {} stores the following sheets:\n{}\n'
                'Call read/read_hdf5 with one of them.'
            ).format(filename, keys))
        # read array
        X = f[key][()]
        # try to find row and column names
        rows_cols = [{}, {}]
        for iname, name in enumerate(['row_names', 'col_names']):
            if name in keys:
                rows_cols[iname][name] = f[name][()]
    adata = AnnData(X, rows_cols[0], rows_cols[1], dtype=X.dtype.name)
    return adata


<<<<<<< HEAD
def read_loom(filename: PathLike, sparse: bool = True, cleanup: bool = False, X_name: str = 'spliced',
              obs_names: str = 'CellID', var_names: str = 'Gene', dtype: str = 'float32', **kwargs) -> AnnData:
    """Read `.loom`-formatted hdf5 file.
=======
def read_loom(
    filename: PathLike,
    sparse: bool = True,
    cleanup: bool = False,
    X_name: str = 'spliced',
    obs_names: str = 'CellID',
    obsm_names: Optional[Mapping[str, Iterable[str]]] = None,
    var_names: str = 'Gene',
    varm_names: Optional[Mapping[str, Iterable[str]]] = None,
    dtype: str = 'float32',
    **kwargs
) -> AnnData:
    """\
    Read `.loom`-formatted hdf5 file.
>>>>>>> e27bfa92

    This reads the whole file into memory.

    Beware that you have to explicitly state when you want to read the file as
    sparse data.

    Parameters
    ----------
    filename
        The filename.
    sparse
        Whether to read the data matrix as sparse.
    cleanup
        Whether to collapse all obs/var fields that only store one unique value into `.uns['loom-.']`.
    X_name
        Loompy key with which the data matrix `.X` is initialized.
    obs_names
        Loompy key where the observation/cell names are stored.
    obsm_names
        Loompy keys which will be constructed into observation matrices
    var_names
        Loompy key where the variable/gene names are stored.
    obsm_names
        Loompy keys which will be constructed into variable matrices
    **kwargs:
        Arguments to loompy.connect
    """
    obsm_names = obsm_names or {}
    varm_names = varm_names or {}

    filename = fspath(filename)  # allow passing pathlib.Path objects
    from loompy import connect
    with connect(filename, 'r', **kwargs) as lc:

        if X_name not in lc.layers.keys(): X_name = ''
        X = lc.layers[X_name].sparse().T.tocsr() if sparse else lc.layers[X_name][()].T

        layers = OrderedDict()
        if X_name != '': layers['matrix'] = lc.layers[''].sparse().T.tocsr() if sparse else lc.layers[''][()].T
        for key in lc.layers.keys():
            if key != '': layers[key] = lc.layers[key].sparse().T.tocsr() if sparse else lc.layers[key][()].T

        obs = dict(lc.col_attrs)

        obsm = {}
        for key, names in obsm_names.items():
            obsm[key] = np.array([obs.pop(name) for name in names]).T

        if obs_names in obs.keys(): obs['obs_names'] = obs.pop(obs_names)
        obsm_attrs = [k for k, v in obs.items() if v.ndim > 1 and v.shape[1] > 1]

        for key in obsm_attrs:
            obsm[key] = obs.pop(key)

        var = dict(lc.row_attrs)

        varm = {}
        for key, names in varm_names.items():
            varm[key] = np.array([var.pop(name) for name in names]).T

        if var_names in var.keys(): var['var_names'] = var.pop(var_names)
        varm_attrs = [k for k, v in var.items() if v.ndim > 1 and v.shape[1] > 1]

        for key in varm_attrs:
            varm[key] = var.pop(key)

        uns = {}
        if cleanup:
            uns_obs = {}
            for key in list(obs.keys()):
                if len(set(obs[key])) == 1:
                    uns_obs[f'{key}'] = obs[key][0]
                    del obs[key]
            if uns_obs:
                uns['loom-obs'] = uns_obs
            uns_var = {}
            for key in list(var.keys()):
                if len(set(var[key])) == 1:
                    uns_var[f'{key}'] = var[key][0]
                    del var[key]
            if uns_var:
                uns['loom-var'] = uns_var

        adata = AnnData(
            X,
            obs=obs,
            var=var,
            layers=layers,
            obsm=obsm if obsm else None,
            varm=varm if varm else None,
            uns=uns,
            dtype=dtype)
    return adata


def read_mtx(filename: PathLike, dtype: str = 'float32') -> AnnData:
<<<<<<< HEAD
    """Read ``.mtx`` file.
=======
    """\
    Read `.mtx` file.
>>>>>>> e27bfa92

    Parameters
    ----------
    filename
        The filename.
    dtype
        Numpy data type.
    """
    from scipy.io import mmread
    # could be rewritten accounting for dtype to be more performant
    X = mmread(fspath(filename)).astype(dtype)
    from scipy.sparse import csr_matrix
    X = csr_matrix(X)
    return AnnData(X, dtype=dtype)


def read_text(
    filename: Union[PathLike, Iterator[str]],
    delimiter: Optional[str] = None,
    first_column_names: Optional[bool] = None,
    dtype: str = 'float32',
) -> AnnData:
    """\
    Read `.txt`, `.tab`, `.data` (text) file.

    Same as :func:`~anndata.read_csv` but with default delimiter `None`.

    Parameters
    ----------
    filename
        Data file, filename or stream.
    delimiter
        Delimiter that separates data within text file. If `None`, will split at
        arbitrary number of white spaces, which is different from enforcing
        splitting at single white space `' '`.
    first_column_names
        Assume the first column stores row names.
    dtype
        Numpy data type.
    """
    if not isinstance(filename, (PathLike, str, bytes)):
        return _read_text(filename, delimiter, first_column_names, dtype)

    filename = Path(filename)
    if filename.suffix == '.gz':
        with gzip.open(str(filename), mode='rt') as f:
            return _read_text(f, delimiter, first_column_names, dtype)
    elif filename.suffix == '.bz2':
        with bz2.open(str(filename), mode='rt') as f:
            return _read_text(f, delimiter, first_column_names, dtype)
    else:
        with filename.open() as f:
            return _read_text(f, delimiter, first_column_names, dtype)


def iter_lines(file_like: Iterable[str]) -> Generator[str, None, None]:
    """ Helper for iterating only nonempty lines without line breaks"""
    for line in file_like:
        line = line.rstrip('\r\n')
        if line:
            yield line


def _read_text(
    f: Iterator[str],
    delimiter: Optional[str],
    first_column_names: Optional[bool],
    dtype: str,
) -> AnnData:
    comments = []
    data = []
    lines = iter_lines(f)
    col_names = []
    row_names = []
    # read header and column names
    for line in lines:
        if line.startswith('#'):
            comment = line.lstrip('# ')
            if comment:
                comments.append(comment)
        else:
            if delimiter is not None and delimiter not in line:
                raise ValueError('Did not find delimiter "{}" in first line.'
                                 .format(delimiter))
            line_list = line.split(delimiter)
            # the first column might be row names, so check the last
            if not is_float(line_list[-1]):
                col_names = line_list
                # logg.msg('    assuming first line in file stores column names', v=4)
            else:
                if not is_float(line_list[0]) or first_column_names:
                    first_column_names = True
                    row_names.append(line_list[0])
                    data.append(np.array(line_list[1:], dtype=dtype))
                else:
                    data.append(np.array(line_list, dtype=dtype))
            break
    if not col_names:
        # try reading col_names from the last comment line
        if len(comments) > 0:
            # logg.msg('    assuming last comment line stores variable names', v=4)
            col_names = np.array(comments[-1].split())
        # just numbers as col_names
        else:
            # logg.msg('    did not find column names in file', v=4)
            col_names = np.arange(len(data[0])).astype(str)
    col_names = np.array(col_names, dtype=str)
    # read another line to check if first column contains row names or not
    if first_column_names is None: first_column_names = False
    for line in lines:
        line_list = line.split(delimiter)
        if first_column_names or not is_float(line_list[0]):
            # logg.msg('    assuming first column in file stores row names', v=4)
            first_column_names = True
            row_names.append(line_list[0])
            data.append(np.array(line_list[1:], dtype=dtype))
        else:
            data.append(np.array(line_list, dtype=dtype))
        break
    # if row names are just integers
    if len(data) > 1 and data[0].size != data[1].size:
        # logg.msg('    assuming first row stores column names and '
        #          'first column row names', v=4)
        first_column_names = True
        col_names = np.array(data[0]).astype(int).astype(str)
        row_names.append(data[1][0].astype(int).astype(str))
        data = [data[1][1:]]
    # parse the file
    for line in lines:
        line_list = line.split(delimiter)
        if first_column_names:
            row_names.append(line_list[0])
            data.append(np.array(line_list[1:], dtype=dtype))
        else:
            data.append(np.array(line_list, dtype=dtype))
    # logg.msg('    read data into list of lists', t=True, v=4)
    # transfrom to array, this takes a long time and a lot of memory
    # but it's actually the same thing as np.genfromtxt does
    # - we don't use the latter as it would involve another slicing step
    #   in the end, to separate row_names from float data, slicing takes
    #   a lot of memory and CPU time
    if data[0].size != data[-1].size:
        raise ValueError(
            'length of first line ({}) is different from length of last line ({})'
            .format(data[0].size, data[-1].size))
    data = np.array(data, dtype=dtype)
    # logg.msg('    constructed array from list of list', t=True, v=4)
    # transform row_names
    if not row_names:
        row_names = np.arange(len(data)).astype(str)
        # logg.msg('    did not find row names in file', v=4)
    else:
        row_names = np.array(row_names)
        for iname, name in enumerate(row_names):
            row_names[iname] = name.strip('"')
    # adapt col_names if necessary
    if col_names.size > data.shape[1]:
        col_names = col_names[1:]
    for iname, name in enumerate(col_names):
        col_names[iname] = name.strip('"')
    return AnnData(data,
                   obs={'obs_names': row_names},
                   var={'var_names': col_names},
                   dtype=dtype)


<<<<<<< HEAD
def load_sparse_csr(d, key='X'):
=======
def read_zarr(store):
    """\
    Read from a hierarchical Zarr array store.

    Parameters
    ----------
    store
        The filename, a :class:`~typing.MutableMapping`, or a Zarr storage class.
    """
    if isinstance(store, Path):
        store = str(store)
    import zarr
    f = zarr.open(store, mode='r')
    d = {}
    for key in f.keys():
        _read_key_value_from_zarr(f, d, key)
    return AnnData(*AnnData._args_from_dict(d))


def _read_key_value_from_zarr(f, d, key, key_write=None):
    import zarr
    if key_write is None: key_write = key
    if isinstance(f[key], zarr.hierarchy.Group):
        d[key_write] = OrderedDict() if key == 'uns' else {}
        for k in f[key].keys():
            _read_key_value_from_zarr(f, d[key_write], key + '/' + k, k)
        return
    # the '()' means 'load everything into memory' (by contrast, ':'
    # only works if not reading a scalar type)
    if key != 'X':
        value = f[key][()]
    else:
        value = f[key] # don't load X into memory

    d[key_write] = value
    return


def read_h5ad(filename, backed: Optional[str] = None, chunk_size: int = 6000):
    """\
    Read `.h5ad`-formatted hdf5 file.

    Parameters
    ----------
    filename
        File name of data file.
    backed: {`None`, `'r'`, `'r+'`}
        If `'r'`, load :class:`~anndata.AnnData` in `backed` mode instead
        of fully loading it into memory (`memory` mode). If you want to modify
        backed attributes of the AnnData object, you need to choose `'r+'`.
    chunk_size
        Used only when loading sparse dataset that is stored as dense.
        Loading iterates through chunks of the dataset of this row size
        until it reads the whole dataset.
        Higher size means higher memory consumption and higher loading speed.
    """
    if isinstance(backed, bool):
        # We pass `None`s through to h5py.File, and its default is “a”
        # (=“r+”, but create the file if it doesn’t exist)
        backed = 'r+' if backed else None
        warnings.warn(
            "In a future version, read_h5ad will no longer explicitly support "
            "boolean arguments. Specify the read mode, or leave `backed=None`.",
            DeprecationWarning,
        )
    if backed:
        # open in backed-mode
        return AnnData(filename=filename, filemode=backed)
    else:
        # load everything into memory
        constructor_args = _read_args_from_h5ad(filename=filename, chunk_size=chunk_size)
        X = constructor_args[0]
        dtype = None
        if X is not None:
            dtype = X.dtype.name  # maintain dtype, since 0.7
        return AnnData(*_read_args_from_h5ad(filename=filename, chunk_size=chunk_size), dtype=dtype)


def _read_args_from_h5ad(
    adata: AnnData = None,
    filename: Optional[PathLike] = None,
    mode: Optional[str] = None,
    chunk_size: int = 6000
):
    """\
    Return a tuple with the parameters for initializing AnnData.

    Parameters
    ----------
    filename
        Defaults to the objects filename if `None`.
    """
    if filename is None and (adata is None or adata.filename is None):
        raise ValueError('Need either a filename or an AnnData object with file backing')

    # we need to be able to call the function without reference to self when
    # not reading in backed mode
    backed = mode is not None
    if filename is None and not backed:
        filename = adata.filename

    d = {}
    if backed:
        f = adata.file._file
    else:
        f = h5py.File(filename, 'r')
    for key in f.keys():
        if backed and key in AnnData._BACKED_ATTRS:
            d[key] = None
        else:
            _read_key_value_from_h5(f, d, key, chunk_size=chunk_size)
    # backwards compat: save X with the correct name
    if 'X' not in d:
        if backed == 'r+':
            for key in AnnData._H5_ALIASES['X']:
                if key in d:
                    del f[key]
                    f.create_dataset('X', data=d[key])
                    break
    # backwards compat: store sparse matrices properly
    csr_keys = [key.replace('_csr_data', '')
                for key in d if '_csr_data' in key]
    for key in csr_keys:
        d = load_sparse_csr(d, key=key)
    if not backed:
        f.close()
    return AnnData._args_from_dict(d)


def _read_key_value_from_h5(f, d, key, key_write=None, chunk_size=6000):
    if key_write is None: key_write = key
    if isinstance(f[key], h5py.Group):
        d[key_write] = OrderedDict() if key == 'uns' else {}
        for k in f[key].keys():
            _read_key_value_from_h5(f, d[key_write], key + '/' + k, k, chunk_size)
        return

    ds = f[key]

    if isinstance(ds, h5py.Dataset) and 'sparse_format' in ds.attrs:
        value = h5py._load_h5_dataset_as_sparse(ds, chunk_size)
    elif isinstance(ds, h5py.Dataset):
        value = np.empty(ds.shape, ds.dtype)
        if 0 not in ds.shape:
            ds.read_direct(value)
    elif isinstance(ds, h5py.SparseDataset):
        value = ds.value
    else:
        value = ds[()]

    def postprocess_reading(key, value):
        # record arrays should stay record arrays and not become scalars
        if value.ndim == 1 and len(value) == 1 and value.dtype.names is None:
            value = value[0]
        if hasattr(value, 'dtype') and value.dtype.kind == 'S':
            value = value.astype(str)
        # transform byte strings in recarrays to unicode strings
        # TODO: come up with a better way of solving this, see also below
        if (key not in AnnData._H5_ALIASES['obs']
            and key not in AnnData._H5_ALIASES['var']
            and key != 'raw.var'
            and not isinstance(value, dict)
            and hasattr(value, 'dtype') and value.dtype.names is not None):
            new_dtype = [((dt[0], 'U{}'.format(int(int(dt[1][2:])/4)))
                          if dt[1][1] == 'S' else dt) for dt in value.dtype.descr]
            value = value.astype(new_dtype)
        return key, value

    key, value = postprocess_reading(key, value)
    d[key_write] = value
    return


def load_sparse_csr(d, key: str = 'X'):
>>>>>>> e27bfa92
    from scipy.sparse.csr import csr_matrix
    key_csr = key + '_csr'
    d[key] = csr_matrix((d[key_csr + '_data'],
                         d[key_csr + '_indices'],
                         d[key_csr + '_indptr']),
                        shape=d[key_csr + '_shape'])
    del_sparse_matrix_keys(d, key_csr)
    return d


def del_sparse_matrix_keys(mapping, key_csr):
    del mapping[key_csr + '_data']
    del mapping[key_csr + '_indices']
    del mapping[key_csr + '_indptr']
    del mapping[key_csr + '_shape']<|MERGE_RESOLUTION|>--- conflicted
+++ resolved
@@ -69,12 +69,8 @@
 
 
 def read_umi_tools(filename: PathLike, dtype: str = 'float32') -> AnnData:
-<<<<<<< HEAD
-    """Read a gzipped condensed count matrix from umi_tools.
-=======
     """\
     Read a gzipped condensed count matrix from umi_tools.
->>>>>>> e27bfa92
 
     Parameters
     ----------
@@ -135,26 +131,18 @@
     return adata
 
 
-<<<<<<< HEAD
-def read_loom(filename: PathLike, sparse: bool = True, cleanup: bool = False, X_name: str = 'spliced',
-              obs_names: str = 'CellID', var_names: str = 'Gene', dtype: str = 'float32', **kwargs) -> AnnData:
-    """Read `.loom`-formatted hdf5 file.
-=======
 def read_loom(
-    filename: PathLike,
-    sparse: bool = True,
-    cleanup: bool = False,
-    X_name: str = 'spliced',
-    obs_names: str = 'CellID',
-    obsm_names: Optional[Mapping[str, Iterable[str]]] = None,
-    var_names: str = 'Gene',
-    varm_names: Optional[Mapping[str, Iterable[str]]] = None,
-    dtype: str = 'float32',
-    **kwargs
+  filename: PathLike,
+  sparse: bool = True,
+  cleanup: bool = False,
+  X_name: str = 'spliced',
+  obs_names: str = 'CellID',
+  var_names: str = 'Gene',
+  dtype: str = 'float32',
+  **kwargs
 ) -> AnnData:
     """\
     Read `.loom`-formatted hdf5 file.
->>>>>>> e27bfa92
 
     This reads the whole file into memory.
 
@@ -251,12 +239,8 @@
 
 
 def read_mtx(filename: PathLike, dtype: str = 'float32') -> AnnData:
-<<<<<<< HEAD
-    """Read ``.mtx`` file.
-=======
     """\
     Read `.mtx` file.
->>>>>>> e27bfa92
 
     Parameters
     ----------
@@ -423,184 +407,7 @@
                    dtype=dtype)
 
 
-<<<<<<< HEAD
 def load_sparse_csr(d, key='X'):
-=======
-def read_zarr(store):
-    """\
-    Read from a hierarchical Zarr array store.
-
-    Parameters
-    ----------
-    store
-        The filename, a :class:`~typing.MutableMapping`, or a Zarr storage class.
-    """
-    if isinstance(store, Path):
-        store = str(store)
-    import zarr
-    f = zarr.open(store, mode='r')
-    d = {}
-    for key in f.keys():
-        _read_key_value_from_zarr(f, d, key)
-    return AnnData(*AnnData._args_from_dict(d))
-
-
-def _read_key_value_from_zarr(f, d, key, key_write=None):
-    import zarr
-    if key_write is None: key_write = key
-    if isinstance(f[key], zarr.hierarchy.Group):
-        d[key_write] = OrderedDict() if key == 'uns' else {}
-        for k in f[key].keys():
-            _read_key_value_from_zarr(f, d[key_write], key + '/' + k, k)
-        return
-    # the '()' means 'load everything into memory' (by contrast, ':'
-    # only works if not reading a scalar type)
-    if key != 'X':
-        value = f[key][()]
-    else:
-        value = f[key] # don't load X into memory
-
-    d[key_write] = value
-    return
-
-
-def read_h5ad(filename, backed: Optional[str] = None, chunk_size: int = 6000):
-    """\
-    Read `.h5ad`-formatted hdf5 file.
-
-    Parameters
-    ----------
-    filename
-        File name of data file.
-    backed: {`None`, `'r'`, `'r+'`}
-        If `'r'`, load :class:`~anndata.AnnData` in `backed` mode instead
-        of fully loading it into memory (`memory` mode). If you want to modify
-        backed attributes of the AnnData object, you need to choose `'r+'`.
-    chunk_size
-        Used only when loading sparse dataset that is stored as dense.
-        Loading iterates through chunks of the dataset of this row size
-        until it reads the whole dataset.
-        Higher size means higher memory consumption and higher loading speed.
-    """
-    if isinstance(backed, bool):
-        # We pass `None`s through to h5py.File, and its default is “a”
-        # (=“r+”, but create the file if it doesn’t exist)
-        backed = 'r+' if backed else None
-        warnings.warn(
-            "In a future version, read_h5ad will no longer explicitly support "
-            "boolean arguments. Specify the read mode, or leave `backed=None`.",
-            DeprecationWarning,
-        )
-    if backed:
-        # open in backed-mode
-        return AnnData(filename=filename, filemode=backed)
-    else:
-        # load everything into memory
-        constructor_args = _read_args_from_h5ad(filename=filename, chunk_size=chunk_size)
-        X = constructor_args[0]
-        dtype = None
-        if X is not None:
-            dtype = X.dtype.name  # maintain dtype, since 0.7
-        return AnnData(*_read_args_from_h5ad(filename=filename, chunk_size=chunk_size), dtype=dtype)
-
-
-def _read_args_from_h5ad(
-    adata: AnnData = None,
-    filename: Optional[PathLike] = None,
-    mode: Optional[str] = None,
-    chunk_size: int = 6000
-):
-    """\
-    Return a tuple with the parameters for initializing AnnData.
-
-    Parameters
-    ----------
-    filename
-        Defaults to the objects filename if `None`.
-    """
-    if filename is None and (adata is None or adata.filename is None):
-        raise ValueError('Need either a filename or an AnnData object with file backing')
-
-    # we need to be able to call the function without reference to self when
-    # not reading in backed mode
-    backed = mode is not None
-    if filename is None and not backed:
-        filename = adata.filename
-
-    d = {}
-    if backed:
-        f = adata.file._file
-    else:
-        f = h5py.File(filename, 'r')
-    for key in f.keys():
-        if backed and key in AnnData._BACKED_ATTRS:
-            d[key] = None
-        else:
-            _read_key_value_from_h5(f, d, key, chunk_size=chunk_size)
-    # backwards compat: save X with the correct name
-    if 'X' not in d:
-        if backed == 'r+':
-            for key in AnnData._H5_ALIASES['X']:
-                if key in d:
-                    del f[key]
-                    f.create_dataset('X', data=d[key])
-                    break
-    # backwards compat: store sparse matrices properly
-    csr_keys = [key.replace('_csr_data', '')
-                for key in d if '_csr_data' in key]
-    for key in csr_keys:
-        d = load_sparse_csr(d, key=key)
-    if not backed:
-        f.close()
-    return AnnData._args_from_dict(d)
-
-
-def _read_key_value_from_h5(f, d, key, key_write=None, chunk_size=6000):
-    if key_write is None: key_write = key
-    if isinstance(f[key], h5py.Group):
-        d[key_write] = OrderedDict() if key == 'uns' else {}
-        for k in f[key].keys():
-            _read_key_value_from_h5(f, d[key_write], key + '/' + k, k, chunk_size)
-        return
-
-    ds = f[key]
-
-    if isinstance(ds, h5py.Dataset) and 'sparse_format' in ds.attrs:
-        value = h5py._load_h5_dataset_as_sparse(ds, chunk_size)
-    elif isinstance(ds, h5py.Dataset):
-        value = np.empty(ds.shape, ds.dtype)
-        if 0 not in ds.shape:
-            ds.read_direct(value)
-    elif isinstance(ds, h5py.SparseDataset):
-        value = ds.value
-    else:
-        value = ds[()]
-
-    def postprocess_reading(key, value):
-        # record arrays should stay record arrays and not become scalars
-        if value.ndim == 1 and len(value) == 1 and value.dtype.names is None:
-            value = value[0]
-        if hasattr(value, 'dtype') and value.dtype.kind == 'S':
-            value = value.astype(str)
-        # transform byte strings in recarrays to unicode strings
-        # TODO: come up with a better way of solving this, see also below
-        if (key not in AnnData._H5_ALIASES['obs']
-            and key not in AnnData._H5_ALIASES['var']
-            and key != 'raw.var'
-            and not isinstance(value, dict)
-            and hasattr(value, 'dtype') and value.dtype.names is not None):
-            new_dtype = [((dt[0], 'U{}'.format(int(int(dt[1][2:])/4)))
-                          if dt[1][1] == 'S' else dt) for dt in value.dtype.descr]
-            value = value.astype(new_dtype)
-        return key, value
-
-    key, value = postprocess_reading(key, value)
-    d[key_write] = value
-    return
-
-
-def load_sparse_csr(d, key: str = 'X'):
->>>>>>> e27bfa92
     from scipy.sparse.csr import csr_matrix
     key_csr = key + '_csr'
     d[key] = csr_matrix((d[key_csr + '_data'],
