--- conflicted
+++ resolved
@@ -72,9 +72,13 @@
         Write sparse data as a dense matrix.
     """
     if force_dense is not None:
-        warn(FutureWarning("The 'force_dense' argument is deprecated. Use 'sparse_X_as_dense' instead."))
-        assert sparse_X_as_dense is None, "Cannot specify both 'force_dense' and 'sparse_X_as_dense'"
+        warn(FutureWarning(
+            "The 'force_dense' argument is deprecated. Use 'sparse_X_as_dense' instead."
+        ))
+        assert sparse_X_as_dense is None, \
+            "Cannot specify both 'force_dense' and 'sparse_X_as_dense'"
         sparse_X_as_dense = force_dense
+
     adata.strings_to_categoricals()
     if adata.raw is not None:
         adata.strings_to_categoricals(adata.raw.var)
@@ -84,16 +88,11 @@
     mode = "a" if adata.isbacked else "w"
     if adata.isbacked:  # close so that we can reopen below
         adata.file.close()
-<<<<<<< HEAD
-    # with h5py.File(filepath, mode, force_dense=force_dense) as f:
     with h5py.File(filepath, mode) as f:
-        if not (adata.isbacked and Path(adata.filename) == Path(filepath)):
-=======
-    with adh5py.File(filepath, mode) as f:
-        if sparse_X_as_dense and isinstance(adata.X, (sparse.spmatrix, adh5py.SparseDataset)):
+        if sparse_X_as_dense and isinstance(adata.X, (sparse.spmatrix, SparseDataset)):
+            if "X" in f: del f["X"]  # Normally handled by write_attribute
             write_sparse_as_dense(f, "X", adata.X, dataset_kwargs)
         elif not (adata.isbacked and Path(adata.filename) == Path(filepath)):
->>>>>>> ef986597
             # Otherwise, X should already be up to date
             write_attribute(f, "X", adata.X, dataset_kwargs=dataset_kwargs)
         write_attribute(f, "obs", adata.obs, dataset_kwargs=dataset_kwargs)
@@ -185,7 +184,8 @@
     write_sparse_compressed(f, key, value.tobacked(), fmt=value.format_str, dataset_kwargs=dataset_kwargs)
 
 def write_sparse_as_dense(f, key, value, dataset_kwargs=MappingProxyType({})):
-    dset = f.h5f.create_dataset(key, shape=value.shape, dtype=value.dtype, **dataset_kwargs)
+    print("writing sparse as dense")
+    dset = f.create_dataset(key, shape=value.shape, dtype=value.dtype, **dataset_kwargs)
     compressed_axis = int(isinstance(value, sparse.csc_matrix))
     for idx in idx_chunks_along_axis(value.shape, compressed_axis, 1000):
         dset[idx] = value[idx].toarray()
@@ -293,7 +293,7 @@
     if X_dset is None:
         pass
     elif isinstance(X_dset, h5py.Group):
-        d["dtype"] = X_dset.attrs["dtype"]
+        d["dtype"] = X_dset["data"].dtype
     elif hasattr(X_dset, "dtype"):
         d["dtype"] = f["X"].dtype
     else:
@@ -484,7 +484,7 @@
     return value
 
 @report_key_on_error
-def read_dense_as_sparse(dataset: adh5py.Dataset, sparse_format: sparse.spmatrix, axis_chunk: int):
+def read_dense_as_sparse(dataset: h5py.Dataset, sparse_format: sparse.spmatrix, axis_chunk: int):
     if sparse_format == sparse.csr_matrix:
         return read_dense_as_csr(dataset, axis_chunk)
     elif sparse_format == sparse.csc_matrix:
